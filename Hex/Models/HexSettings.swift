import ComposableArchitecture
import Dependencies
import Foundation

// To add a new setting, add a new property to the struct, the CodingKeys enum, and the custom decoder
struct HexSettings: Codable, Equatable {
	var soundEffectsEnabled: Bool = true
	var hotkey: HotKey = .init(key: nil, modifiers: [.option])
	var openOnLogin: Bool = false
	var showDockIcon: Bool = true
	var selectedModel: String = "openai_whisper-large-v3-v20240930"
	var preventSystemSleep: Bool = true
<<<<<<< HEAD
	var pauseMediaOnRecord: Bool = true
=======
	var outputLanguage: String? = nil
>>>>>>> 68aaa990

	// Define coding keys to match struct properties
	enum CodingKeys: String, CodingKey {
		case soundEffectsEnabled
		case hotkey
		case openOnLogin
		case showDockIcon
		case selectedModel
		case preventSystemSleep
<<<<<<< HEAD
		case pauseMediaOnRecord
=======
		case outputLanguage
>>>>>>> 68aaa990
	}

	init(
		soundEffectsEnabled: Bool = true,
		hotkey: HotKey = .init(key: nil, modifiers: [.option]),
		openOnLogin: Bool = false,
		showDockIcon: Bool = true,
		selectedModel: String = "openai_whisper-large-v3-v20240930",
		preventSystemSleep: Bool = true,
<<<<<<< HEAD
		pauseMediaOnRecord: Bool = true
=======
		on outputLanguage: String? = nil
>>>>>>> 68aaa990
	) {
		self.soundEffectsEnabled = soundEffectsEnabled
		self.hotkey = hotkey
		self.openOnLogin = openOnLogin
		self.showDockIcon = showDockIcon
		self.selectedModel = selectedModel
		self.preventSystemSleep = preventSystemSleep
<<<<<<< HEAD
		self.pauseMediaOnRecord = pauseMediaOnRecord
=======
		self.outputLanguage = outputLanguage
>>>>>>> 68aaa990
	}

	// Custom decoder that handles missing fields
	init(from decoder: Decoder) throws {
		let container = try decoder.container(keyedBy: CodingKeys.self)

		// Decode each property, using decodeIfPresent with default fallbacks
		soundEffectsEnabled =
			try container.decodeIfPresent(Bool.self, forKey: .soundEffectsEnabled) ?? true
		hotkey =
			try container.decodeIfPresent(HotKey.self, forKey: .hotkey)
			?? .init(key: nil, modifiers: [.option])
		openOnLogin = try container.decodeIfPresent(Bool.self, forKey: .openOnLogin) ?? false
		showDockIcon = try container.decodeIfPresent(Bool.self, forKey: .showDockIcon) ?? true
		selectedModel =
			try container.decodeIfPresent(String.self, forKey: .selectedModel)
			?? "openai_whisper-large-v3-v20240930"
		preventSystemSleep =
			try container.decodeIfPresent(Bool.self, forKey: .preventSystemSleep) ?? true
<<<<<<< HEAD
		pauseMediaOnRecord =
			try container.decodeIfPresent(Bool.self, forKey: .pauseMediaOnRecord) ?? true
=======
		outputLanguage = try container.decodeIfPresent(String.self, forKey: .outputLanguage)
>>>>>>> 68aaa990
	}
}

extension SharedReaderKey
	where Self == FileStorageKey<HexSettings>.Default
{
	static var hexSettings: Self {
		Self[
			.fileStorage(URL.documentsDirectory.appending(component: "hex_settings.json")),
			default: .init()
		]
	}
}<|MERGE_RESOLUTION|>--- conflicted
+++ resolved
@@ -10,11 +10,8 @@
 	var showDockIcon: Bool = true
 	var selectedModel: String = "openai_whisper-large-v3-v20240930"
 	var preventSystemSleep: Bool = true
-<<<<<<< HEAD
 	var pauseMediaOnRecord: Bool = true
-=======
 	var outputLanguage: String? = nil
->>>>>>> 68aaa990
 
 	// Define coding keys to match struct properties
 	enum CodingKeys: String, CodingKey {
@@ -24,11 +21,8 @@
 		case showDockIcon
 		case selectedModel
 		case preventSystemSleep
-<<<<<<< HEAD
 		case pauseMediaOnRecord
-=======
 		case outputLanguage
->>>>>>> 68aaa990
 	}
 
 	init(
@@ -38,11 +32,8 @@
 		showDockIcon: Bool = true,
 		selectedModel: String = "openai_whisper-large-v3-v20240930",
 		preventSystemSleep: Bool = true,
-<<<<<<< HEAD
-		pauseMediaOnRecord: Bool = true
-=======
+		pauseMediaOnRecord: Bool = true,
 		on outputLanguage: String? = nil
->>>>>>> 68aaa990
 	) {
 		self.soundEffectsEnabled = soundEffectsEnabled
 		self.hotkey = hotkey
@@ -50,11 +41,8 @@
 		self.showDockIcon = showDockIcon
 		self.selectedModel = selectedModel
 		self.preventSystemSleep = preventSystemSleep
-<<<<<<< HEAD
 		self.pauseMediaOnRecord = pauseMediaOnRecord
-=======
 		self.outputLanguage = outputLanguage
->>>>>>> 68aaa990
 	}
 
 	// Custom decoder that handles missing fields
@@ -74,12 +62,9 @@
 			?? "openai_whisper-large-v3-v20240930"
 		preventSystemSleep =
 			try container.decodeIfPresent(Bool.self, forKey: .preventSystemSleep) ?? true
-<<<<<<< HEAD
 		pauseMediaOnRecord =
 			try container.decodeIfPresent(Bool.self, forKey: .pauseMediaOnRecord) ?? true
-=======
 		outputLanguage = try container.decodeIfPresent(String.self, forKey: .outputLanguage)
->>>>>>> 68aaa990
 	}
 }
 
